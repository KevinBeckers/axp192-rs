--- conflicted
+++ resolved
@@ -14,7 +14,7 @@
 embedded-hal = "1.0.0"
 
 [dev-dependencies]
-<<<<<<< HEAD
+
 esp-backtrace = { version = "0.13.0", features = [
     "esp32",
     "panic-handler",
@@ -24,12 +24,6 @@
 esp-println = { version = "0.10.0", features = ["esp32"] }
 esp-hal = { version = "0.19.0", features = ["esp32"] }
 
-=======
-esp-backtrace = { version = "0.13.0", features = ["esp32", "panic-handler", "exception-handler", "println"] }
-esp-println = { version = "0.10.0", features = ["esp32"] }
-esp-hal = { version="0.19.0", features=["esp32"] }
->>>>>>> f41a8bc9
-
 [lib]
 test = false
 bench = false