#![warn(rust_2018_idioms)]
#![no_std]
<<<<<<< HEAD
pub mod axp192;
pub mod axp2101;
=======

use embedded_hal::i2c;

const AXP192_ADDRESS: u8 = 0x34;

/// The Axp192 struct is the main interface for this crate
pub struct Axp192<I2C> {
    i2c: I2C,
}

/// GPIO0 function setting
///
/// Used with [`Axp192::set_gpio0_mode`]
pub enum GpioMode0 {
    /// 000: NMOS Open drain output
    NmosOpenDrainOutput = 0b000,
    /// 001: Universal input function
    UniversalInput = 0b001,
    /// 010:PWM1 Output, high level is VINT ,Do not Can be less than 100K Pull-down resistor
    LowNoiseLdo = 0b010,
    /// 011: Keep
    Keep = 0b011,
    /// 100: ADC enter
    AdcEnter = 0b100,
    /// 101: Low output
    LowOutput = 0b101,
    /// 11X: Floating
    Floating = 0b110,
}

/// GPIO1 and GPIO2 function setting
///
/// Used with [`Axp192::set_gpio1_mode`] and [`Axp192::set_gpio2_mode`]
pub enum GpioMode12 {
    /// 000: NMOS Open drain output
    NmosOpenDrainOutput = 0b000,
    /// 001: Universal input function
    UniversalInput = 0b001,
    /// 010:PWM1 Output, high level is VINT ,Do not Can be less than 100K Pull-down resistor
    PWMOutput = 0b010,
    /// 011: Keep
    Keep = 0b011,
    /// 100: ADC enter
    AdcEnter = 0b100,
    /// 101: Low output
    LowOutput = 0b101,
    /// 11X: Floating
    Floating = 0b110,
}

/// GPIO3 and GPIO4 function setting
///
/// Used with [`Axp192::set_gpio3_mode`] and [`Axp192::set_gpio4_mode`]
pub enum GpioMode34 {
    /// 00: External charging control
    ExternalChargeControl = 0b00,
    /// 01: NMOS Open drain output
    NmosOpenDrainOutput = 0b01,
    /// 10: Universal input
    UniversalInput = 0b10,
    /// GPIO3: 11: ADC enter
    /// GPIO4: 11: Undefined
    AdcEnter = 0b11,
}

/// Boot time setting
///
/// Used with [`Axp192::set_key_mode`]
pub enum BootTime {
    Boot128ms = 0b00,
    Boot512ms = 0b01,
    Boot1s = 0b10,
    Boot2s = 0b11,
}

/// Long press time setting
///
/// Used with [`Axp192::set_key_mode`]
pub enum LongPress {
    Lp1000ms = 0b00,
    Lp1500ms = 0b01,
    Lp2000ms = 0b10,
    Lp2500ms = 0b11,
}

/// After the power is started PWROK Signal delay
///
/// Used with [`Axp192::set_key_mode`]
pub enum PowerOkDelay {
    Delay32ms = 0b0,
    Delay64ms = 0b1,
}

/// Shutdown duration setting
///
/// Used with [`Axp192::set_key_mode`]
pub enum ShutdownDuration {
    Sd4s = 0b00,
    Sd6s = 0b01,
    Sd8s = 0b10,
    Sd10s = 0b11,
}

impl<I2C, E> Axp192<I2C>
where
    I2C: i2c::I2c<Error = E>,
{
    /// Construct a new [`Axp192`]
    ///
    /// `i2c` must be an object which implements the I2C trait from embedded-hal
    pub fn new(i2c: I2C) -> Self {
        Self { i2c }
    }

    // Utility internal functions
    fn get(&mut self, reg_addr: u8, buff: &mut [u8]) -> Result<(), E> {
        self.i2c.write_read(AXP192_ADDRESS, &[reg_addr], buff)
    }

    fn get_8(&mut self, reg_addr: u8) -> Result<u8, E> {
        let mut buff = [0u8];
        self.get(reg_addr, &mut buff)?;
        Ok(buff[0])
    }

    fn get_12(&mut self, reg_addr: u8) -> Result<u16, E> {
        let mut buff = [0; 2];
        self.get(reg_addr, &mut buff)?;
        Ok(((buff[0] as u16) << 4) + (buff[1] as u16))
    }

    fn get_13(&mut self, reg_addr: u8) -> Result<u16, E> {
        let mut buff = [0; 2];
        self.get(reg_addr, &mut buff)?;
        Ok(((buff[0] as u16) << 5) + (buff[1] as u16))
    }

    fn get_flag(&mut self, reg_addr: u8, flag: u8) -> Result<bool, E> {
        Ok(self.get_8(reg_addr)? & flag != 0)
    }

    fn set_8(&mut self, addr: u8, v: u8) -> Result<(), E> {
        self.i2c.write(AXP192_ADDRESS, &[addr, v])
    }

    fn set_flag(&mut self, addr: u8, bit: u8, state: bool) -> Result<(), E> {
        let mut v = self.get_8(addr)?;
        if state {
            v |= bit;
        } else {
            v &= !bit;
        }

        self.set_8(addr, v)
    }

    fn voltage_value(value: u16, min: u16, max: u16, step: u16) -> u8 {
        let value = value.clamp(min, max);
        ((value - min) / step) as u8
    }

    // Public functions in register order

    /// Get input power status register (00)
    pub fn get_power_status(&mut self) -> Result<u8, E> {
        self.get_8(0x00)
    }

    /// Indicates the direction of battery current
    pub fn get_charging(&mut self) -> Result<bool, E> {
        self.get_flag(0x00, 0b0000_0100)
    }

    /// Instructions VBUS it's usable or not
    pub fn get_vbus_usable(&mut self) -> Result<bool, E> {
        self.get_flag(0x00, 0b0001_0000)
    }

    /// VBUS Presence indication
    pub fn get_vbus_present(&mut self) -> Result<bool, E> {
        self.get_flag(0x00, 0b0010_0000)
    }

    /// Instructions ACIN it's usable or not
    pub fn get_acin_usable(&mut self) -> Result<bool, E> {
        self.get_flag(0x00, 0b0100_0000)
    }

    /// ACIN Presence indication
    pub fn get_acin_present(&mut self) -> Result<bool, E> {
        self.get_flag(0x00, 0b1000_0000)
    }

    /// EXTEN Switch status
    pub fn get_exten_on(&mut self) -> Result<bool, E> {
        self.get_flag(0x10, 0b0000_0100)
    }

    /// EXTEN Switch control
    pub fn set_exten_on(&mut self, state: bool) -> Result<(), E> {
        self.set_flag(0x10, 0b0000_0100, state)
    }

    /// DC-DC1 Switch status
    pub fn get_dcdc1_on(&mut self) -> Result<bool, E> {
        self.get_flag(0x12, 0b0000_0001)
    }

    /// DC-DC1 Switch control
    ///
    /// ***Warning!*** This output is often connected to the microcontroller that you are
    /// controlling the AXP192 from!
    pub fn set_dcdc1_on(&mut self, state: bool) -> Result<(), E> {
        self.set_flag(0x12, 0b0000_0001, state)
    }

    /// DC-DC3 Switch status
    pub fn get_dcdc3_on(&mut self) -> Result<bool, E> {
        self.get_flag(0x12, 0b0000_0010)
    }

    /// DC-DC3 Switch control
    pub fn set_dcdc3_on(&mut self, state: bool) -> Result<(), E> {
        self.set_flag(0x12, 0b0000_0010, state)
    }

    /// LDO2 Switch status
    pub fn get_ldo2_on(&mut self) -> Result<bool, E> {
        self.get_flag(0x12, 0b0000_0100)
    }

    /// LDO2 Switch control
    pub fn set_ldo2_on(&mut self, state: bool) -> Result<(), E> {
        self.set_flag(0x12, 0b0000_0100, state)
    }

    /// LDO3 Switch status
    pub fn get_ldo3_on(&mut self) -> Result<bool, E> {
        self.get_flag(0x12, 0b0000_1000)
    }

    /// LDO3 Switch control
    pub fn set_ldo3_on(&mut self, state: bool) -> Result<(), E> {
        self.set_flag(0x12, 0b0000_1000, state)
    }

    /// DC-DC2 Switch status
    pub fn get_dcdc2_on(&mut self) -> Result<bool, E> {
        self.get_flag(0x12, 0b0001_0000)
    }

    /// DC-DC2 Switch control
    pub fn set_dcdc2_on(&mut self, state: bool) -> Result<(), E> {
        self.set_flag(0x12, 0b0001_0000, state)
    }

    /// DC-DC1 output voltage setting
    ///
    /// 0.7-3.5V , 25mV/step
    ///
    /// ***Warning!*** This output is often connected to the microcontroller that you are
    /// controlling the AXP192 from!
    pub fn set_dcdc1_voltage(&mut self, voltage: u16) -> Result<(), E> {
        let v = Self::voltage_value(voltage, 700, 3500, 25) & 0x7f;
        self.set_8(0x26, v)
    }

    /// DC-DC3 output voltage setting
    ///
    /// 0.7-3.5V , 25mV/step
    pub fn set_dcdc3_voltage(&mut self, voltage: u16) -> Result<(), E> {
        let v = Self::voltage_value(voltage, 700, 3500, 25) & 0x7f;
        self.set_8(0x27, v)
    }

    /// LDO3 Output voltage setting
    ///
    /// 1.8-3.3V , 100mV/step
    pub fn set_ldo3_voltage(&mut self, voltage: u16) -> Result<(), E> {
        let v = Self::voltage_value(voltage, 1800, 3300, 100) & 0x0f;
        let existing = self.get_8(0x28)?;
        self.set_8(0x28, (existing & 0xf0) | v)
    }

    /// LDO2 Output voltage setting
    ///
    /// 1.8-3.3V , 100mV/step
    pub fn set_ldo2_voltage(&mut self, voltage: u16) -> Result<(), E> {
        let v = Self::voltage_value(voltage, 1800, 3300, 100) & 0x0f;
        let existing = self.get_8(0x28)?;
        self.set_8(0x28, (existing & 0x0f) | (v << 4))
    }

    /// VBUS-IPSOUT channel management
    /// VBUS When available VBUS-IPSOUT Path selection control signal
    /// false: by N_VBUSEN pin Decide whether to open this channel
    /// true: :VBUS-IPSOUT Access can be selected to open, regardless of N_VBUSEN status
    pub fn set_ipsout_always(&mut self, state: bool) -> Result<(), E> {
        self.set_flag(0x30, 0b1000_0000, state)
    }

    /// PEK key parameter setting
    pub fn set_key_mode(
        &mut self,
        shutdown_duration: ShutdownDuration,
        powerok_delay: PowerOkDelay,
        automatic_shutdown: bool,
        longpress_duration: LongPress,
        boot_time: BootTime,
    ) -> Result<(), E> {
        let v = (shutdown_duration as u8)
            | ((powerok_delay as u8) << 2)
            | ((automatic_shutdown as u8) << 3)
            | ((longpress_duration as u8) << 4)
            | ((boot_time as u8) << 6);
        self.set_8(0x36, v)
    }

    /// ACIN Voltage ADC
    ///
    /// Return unit: volts
    pub fn get_acin_voltage(&mut self) -> Result<f32, E> {
        let v = self.get_12(0x56)?;
        Ok(v as f32 * 0.0017)
    }

    /// ACIN Current ADC
    ///
    /// Return unit: amps
    pub fn get_acin_current(&mut self) -> Result<f32, E> {
        let v = self.get_12(0x58)?;
        Ok(v as f32 * 0.000625)
    }

    /// VBUS Voltage ADC
    ///
    /// Return unit: volts
    pub fn get_vbus_voltage(&mut self) -> Result<f32, E> {
        let v = self.get_12(0x5a)?;
        Ok(v as f32 * 0.0017)
    }

    /// VBUS Current ADC
    ///
    /// Return unit: amps
    pub fn get_vbus_current(&mut self) -> Result<f32, E> {
        let v = self.get_12(0x5c)?;
        Ok(v as f32 * 0.000375)
    }

    /// AXP192 Internal temperature monitoring
    ///
    /// Return unit: °C
    pub fn get_internal_temperature(&mut self) -> Result<f32, E> {
        let v = self.get_12(0x5e)?;
        Ok((v as f32 * 0.1) - 144.7)
    }

    /// Battery voltage
    ///
    /// Return unit: volts
    pub fn get_battery_voltage(&mut self) -> Result<f32, E> {
        let v = self.get_12(0x78)?;
        Ok(v as f32 * 0.0011)
    }

    /// battery charging current
    ///
    /// Return unit: amps
    pub fn get_battery_charge_current(&mut self) -> Result<f32, E> {
        let v = self.get_13(0x7a)?;
        Ok(v as f32 * 0.0005)
    }

    /// battery discharge current
    ///
    /// Return unit: amps
    pub fn get_battery_discharge_current(&mut self) -> Result<f32, E> {
        let v = self.get_13(0x7c)?;
        Ok(v as f32 * 0.0005)
    }

    /// TS Pin ADC Function enable
    pub fn set_ts_adc_enable(&mut self, state: bool) -> Result<(), E> {
        self.set_flag(0x82, 0b0000_0001, state)
    }

    /// APS Voltage ADC Enable
    pub fn set_aps_voltage_adc_enable(&mut self, state: bool) -> Result<(), E> {
        self.set_flag(0x82, 0b0000_0010, state)
    }

    /// VBUS Current ADC Enable
    pub fn set_vbus_current_adc_enable(&mut self, state: bool) -> Result<(), E> {
        self.set_flag(0x82, 0b0000_0100, state)
    }

    /// VBUS Voltage ADC Enable
    pub fn set_vbus_voltage_adc_enable(&mut self, state: bool) -> Result<(), E> {
        self.set_flag(0x82, 0b0000_1000, state)
    }

    /// ACIN Current ADC Enable
    pub fn set_acin_current_adc_enable(&mut self, state: bool) -> Result<(), E> {
        self.set_flag(0x82, 0b0001_0000, state)
    }

    /// ACIN Voltage ADC Enable
    pub fn set_acin_voltage_adc_enable(&mut self, state: bool) -> Result<(), E> {
        self.set_flag(0x82, 0b0010_0000, state)
    }

    /// Battery current ADC Enable
    pub fn set_battery_current_adc_enable(&mut self, state: bool) -> Result<(), E> {
        self.set_flag(0x82, 0b0100_0000, state)
    }

    /// battery voltage ADC Enable
    pub fn set_battery_voltage_adc_enable(&mut self, state: bool) -> Result<(), E> {
        self.set_flag(0x82, 0b1000_0000, state)
    }

    /// GPIO0 Pin function setting
    pub fn set_gpio0_mode(&mut self, mode: GpioMode0) -> Result<(), E> {
        self.set_8(0x90, mode as u8)
    }

    /// Output voltage setting when GPIO0 is in LDO mode
    ///
    /// The input is clamped to between 1800mV and 3300mV, in steps of 100mV
    pub fn set_gpio0_ldo_voltage(&mut self, voltage: u16) -> Result<(), E> {
        let v = Self::voltage_value(voltage, 1800, 3300, 100) << 4;
        self.set_8(0x91, v)
    }

    /// GPIO1 function setting
    pub fn set_gpio1_mode(&mut self, mode: GpioMode12) -> Result<(), E> {
        self.set_8(0x92, mode as u8)
    }

    /// GPIO2 function setting
    pub fn set_gpio2_mode(&mut self, mode: GpioMode12) -> Result<(), E> {
        self.set_8(0x93, mode as u8)
    }

    /// GPIO0 Output settings
    ///
    ///  - false: Output low level, ground NMOS turn on
    ///  - true: Output floating, grounded NMOS shut down
    pub fn set_gpio0_output(&mut self, state: bool) -> Result<(), E> {
        self.set_flag(0x94, 0b0000_0001, state)
    }

    /// GPIO1 Output settings
    ///
    ///  - false: Output low level, ground NMOS turn on
    ///  - true: Output floating, grounded NMOS shut down
    pub fn set_gpio1_output(&mut self, state: bool) -> Result<(), E> {
        self.set_flag(0x94, 0b0000_0010, state)
    }

    /// GPIO2 Output settings
    ///
    ///  - false: Output low level, ground NMOS turn on
    ///  - true: Output floating, grounded NMOS shut down
    pub fn set_gpio2_output(&mut self, state: bool) -> Result<(), E> {
        self.set_flag(0x94, 0b0000_0100, state)
    }

    /// GPIO3 Pin function setting
    pub fn set_gpio3_mode(&mut self, mode: GpioMode34) -> Result<(), E> {
        let existing = self.get_8(0x95)?;
        self.set_8(0x95, (existing & 0b1111_1100) | 0x80 | (mode as u8))
    }

    /// GPIO4 Pin function setting
    pub fn set_gpio4_mode(&mut self, mode: GpioMode34) -> Result<(), E> {
        let existing = self.get_8(0x95)?;
        self.set_8(0x95, (existing & 0b1111_0011) | 0x80 | ((mode as u8) << 2))
    }

    /// GPIO3 Output settings
    ///
    ///  - false: Output low level, NMOS turn on
    ///  - true: Floating, NMOS shut down
    pub fn set_gpio3_output(&mut self, state: bool) -> Result<(), E> {
        self.set_flag(0x96, 0b0000_0001, state)
    }

    /// GPIO4 Output settings
    ///
    ///  - false: Output low level, NMOS turn on
    ///  - true: Floating, NMOS shut down
    pub fn set_gpio4_output(&mut self, state: bool) -> Result<(), E> {
        self.set_flag(0x96, 0b0000_0010, state)
    }
}
>>>>>>> f41a8bc9
<|MERGE_RESOLUTION|>--- conflicted
+++ resolved
@@ -1,504 +1,5 @@
 #![warn(rust_2018_idioms)]
 #![no_std]
-<<<<<<< HEAD
+
 pub mod axp192;
-pub mod axp2101;
-=======
-
-use embedded_hal::i2c;
-
-const AXP192_ADDRESS: u8 = 0x34;
-
-/// The Axp192 struct is the main interface for this crate
-pub struct Axp192<I2C> {
-    i2c: I2C,
-}
-
-/// GPIO0 function setting
-///
-/// Used with [`Axp192::set_gpio0_mode`]
-pub enum GpioMode0 {
-    /// 000: NMOS Open drain output
-    NmosOpenDrainOutput = 0b000,
-    /// 001: Universal input function
-    UniversalInput = 0b001,
-    /// 010:PWM1 Output, high level is VINT ,Do not Can be less than 100K Pull-down resistor
-    LowNoiseLdo = 0b010,
-    /// 011: Keep
-    Keep = 0b011,
-    /// 100: ADC enter
-    AdcEnter = 0b100,
-    /// 101: Low output
-    LowOutput = 0b101,
-    /// 11X: Floating
-    Floating = 0b110,
-}
-
-/// GPIO1 and GPIO2 function setting
-///
-/// Used with [`Axp192::set_gpio1_mode`] and [`Axp192::set_gpio2_mode`]
-pub enum GpioMode12 {
-    /// 000: NMOS Open drain output
-    NmosOpenDrainOutput = 0b000,
-    /// 001: Universal input function
-    UniversalInput = 0b001,
-    /// 010:PWM1 Output, high level is VINT ,Do not Can be less than 100K Pull-down resistor
-    PWMOutput = 0b010,
-    /// 011: Keep
-    Keep = 0b011,
-    /// 100: ADC enter
-    AdcEnter = 0b100,
-    /// 101: Low output
-    LowOutput = 0b101,
-    /// 11X: Floating
-    Floating = 0b110,
-}
-
-/// GPIO3 and GPIO4 function setting
-///
-/// Used with [`Axp192::set_gpio3_mode`] and [`Axp192::set_gpio4_mode`]
-pub enum GpioMode34 {
-    /// 00: External charging control
-    ExternalChargeControl = 0b00,
-    /// 01: NMOS Open drain output
-    NmosOpenDrainOutput = 0b01,
-    /// 10: Universal input
-    UniversalInput = 0b10,
-    /// GPIO3: 11: ADC enter
-    /// GPIO4: 11: Undefined
-    AdcEnter = 0b11,
-}
-
-/// Boot time setting
-///
-/// Used with [`Axp192::set_key_mode`]
-pub enum BootTime {
-    Boot128ms = 0b00,
-    Boot512ms = 0b01,
-    Boot1s = 0b10,
-    Boot2s = 0b11,
-}
-
-/// Long press time setting
-///
-/// Used with [`Axp192::set_key_mode`]
-pub enum LongPress {
-    Lp1000ms = 0b00,
-    Lp1500ms = 0b01,
-    Lp2000ms = 0b10,
-    Lp2500ms = 0b11,
-}
-
-/// After the power is started PWROK Signal delay
-///
-/// Used with [`Axp192::set_key_mode`]
-pub enum PowerOkDelay {
-    Delay32ms = 0b0,
-    Delay64ms = 0b1,
-}
-
-/// Shutdown duration setting
-///
-/// Used with [`Axp192::set_key_mode`]
-pub enum ShutdownDuration {
-    Sd4s = 0b00,
-    Sd6s = 0b01,
-    Sd8s = 0b10,
-    Sd10s = 0b11,
-}
-
-impl<I2C, E> Axp192<I2C>
-where
-    I2C: i2c::I2c<Error = E>,
-{
-    /// Construct a new [`Axp192`]
-    ///
-    /// `i2c` must be an object which implements the I2C trait from embedded-hal
-    pub fn new(i2c: I2C) -> Self {
-        Self { i2c }
-    }
-
-    // Utility internal functions
-    fn get(&mut self, reg_addr: u8, buff: &mut [u8]) -> Result<(), E> {
-        self.i2c.write_read(AXP192_ADDRESS, &[reg_addr], buff)
-    }
-
-    fn get_8(&mut self, reg_addr: u8) -> Result<u8, E> {
-        let mut buff = [0u8];
-        self.get(reg_addr, &mut buff)?;
-        Ok(buff[0])
-    }
-
-    fn get_12(&mut self, reg_addr: u8) -> Result<u16, E> {
-        let mut buff = [0; 2];
-        self.get(reg_addr, &mut buff)?;
-        Ok(((buff[0] as u16) << 4) + (buff[1] as u16))
-    }
-
-    fn get_13(&mut self, reg_addr: u8) -> Result<u16, E> {
-        let mut buff = [0; 2];
-        self.get(reg_addr, &mut buff)?;
-        Ok(((buff[0] as u16) << 5) + (buff[1] as u16))
-    }
-
-    fn get_flag(&mut self, reg_addr: u8, flag: u8) -> Result<bool, E> {
-        Ok(self.get_8(reg_addr)? & flag != 0)
-    }
-
-    fn set_8(&mut self, addr: u8, v: u8) -> Result<(), E> {
-        self.i2c.write(AXP192_ADDRESS, &[addr, v])
-    }
-
-    fn set_flag(&mut self, addr: u8, bit: u8, state: bool) -> Result<(), E> {
-        let mut v = self.get_8(addr)?;
-        if state {
-            v |= bit;
-        } else {
-            v &= !bit;
-        }
-
-        self.set_8(addr, v)
-    }
-
-    fn voltage_value(value: u16, min: u16, max: u16, step: u16) -> u8 {
-        let value = value.clamp(min, max);
-        ((value - min) / step) as u8
-    }
-
-    // Public functions in register order
-
-    /// Get input power status register (00)
-    pub fn get_power_status(&mut self) -> Result<u8, E> {
-        self.get_8(0x00)
-    }
-
-    /// Indicates the direction of battery current
-    pub fn get_charging(&mut self) -> Result<bool, E> {
-        self.get_flag(0x00, 0b0000_0100)
-    }
-
-    /// Instructions VBUS it's usable or not
-    pub fn get_vbus_usable(&mut self) -> Result<bool, E> {
-        self.get_flag(0x00, 0b0001_0000)
-    }
-
-    /// VBUS Presence indication
-    pub fn get_vbus_present(&mut self) -> Result<bool, E> {
-        self.get_flag(0x00, 0b0010_0000)
-    }
-
-    /// Instructions ACIN it's usable or not
-    pub fn get_acin_usable(&mut self) -> Result<bool, E> {
-        self.get_flag(0x00, 0b0100_0000)
-    }
-
-    /// ACIN Presence indication
-    pub fn get_acin_present(&mut self) -> Result<bool, E> {
-        self.get_flag(0x00, 0b1000_0000)
-    }
-
-    /// EXTEN Switch status
-    pub fn get_exten_on(&mut self) -> Result<bool, E> {
-        self.get_flag(0x10, 0b0000_0100)
-    }
-
-    /// EXTEN Switch control
-    pub fn set_exten_on(&mut self, state: bool) -> Result<(), E> {
-        self.set_flag(0x10, 0b0000_0100, state)
-    }
-
-    /// DC-DC1 Switch status
-    pub fn get_dcdc1_on(&mut self) -> Result<bool, E> {
-        self.get_flag(0x12, 0b0000_0001)
-    }
-
-    /// DC-DC1 Switch control
-    ///
-    /// ***Warning!*** This output is often connected to the microcontroller that you are
-    /// controlling the AXP192 from!
-    pub fn set_dcdc1_on(&mut self, state: bool) -> Result<(), E> {
-        self.set_flag(0x12, 0b0000_0001, state)
-    }
-
-    /// DC-DC3 Switch status
-    pub fn get_dcdc3_on(&mut self) -> Result<bool, E> {
-        self.get_flag(0x12, 0b0000_0010)
-    }
-
-    /// DC-DC3 Switch control
-    pub fn set_dcdc3_on(&mut self, state: bool) -> Result<(), E> {
-        self.set_flag(0x12, 0b0000_0010, state)
-    }
-
-    /// LDO2 Switch status
-    pub fn get_ldo2_on(&mut self) -> Result<bool, E> {
-        self.get_flag(0x12, 0b0000_0100)
-    }
-
-    /// LDO2 Switch control
-    pub fn set_ldo2_on(&mut self, state: bool) -> Result<(), E> {
-        self.set_flag(0x12, 0b0000_0100, state)
-    }
-
-    /// LDO3 Switch status
-    pub fn get_ldo3_on(&mut self) -> Result<bool, E> {
-        self.get_flag(0x12, 0b0000_1000)
-    }
-
-    /// LDO3 Switch control
-    pub fn set_ldo3_on(&mut self, state: bool) -> Result<(), E> {
-        self.set_flag(0x12, 0b0000_1000, state)
-    }
-
-    /// DC-DC2 Switch status
-    pub fn get_dcdc2_on(&mut self) -> Result<bool, E> {
-        self.get_flag(0x12, 0b0001_0000)
-    }
-
-    /// DC-DC2 Switch control
-    pub fn set_dcdc2_on(&mut self, state: bool) -> Result<(), E> {
-        self.set_flag(0x12, 0b0001_0000, state)
-    }
-
-    /// DC-DC1 output voltage setting
-    ///
-    /// 0.7-3.5V , 25mV/step
-    ///
-    /// ***Warning!*** This output is often connected to the microcontroller that you are
-    /// controlling the AXP192 from!
-    pub fn set_dcdc1_voltage(&mut self, voltage: u16) -> Result<(), E> {
-        let v = Self::voltage_value(voltage, 700, 3500, 25) & 0x7f;
-        self.set_8(0x26, v)
-    }
-
-    /// DC-DC3 output voltage setting
-    ///
-    /// 0.7-3.5V , 25mV/step
-    pub fn set_dcdc3_voltage(&mut self, voltage: u16) -> Result<(), E> {
-        let v = Self::voltage_value(voltage, 700, 3500, 25) & 0x7f;
-        self.set_8(0x27, v)
-    }
-
-    /// LDO3 Output voltage setting
-    ///
-    /// 1.8-3.3V , 100mV/step
-    pub fn set_ldo3_voltage(&mut self, voltage: u16) -> Result<(), E> {
-        let v = Self::voltage_value(voltage, 1800, 3300, 100) & 0x0f;
-        let existing = self.get_8(0x28)?;
-        self.set_8(0x28, (existing & 0xf0) | v)
-    }
-
-    /// LDO2 Output voltage setting
-    ///
-    /// 1.8-3.3V , 100mV/step
-    pub fn set_ldo2_voltage(&mut self, voltage: u16) -> Result<(), E> {
-        let v = Self::voltage_value(voltage, 1800, 3300, 100) & 0x0f;
-        let existing = self.get_8(0x28)?;
-        self.set_8(0x28, (existing & 0x0f) | (v << 4))
-    }
-
-    /// VBUS-IPSOUT channel management
-    /// VBUS When available VBUS-IPSOUT Path selection control signal
-    /// false: by N_VBUSEN pin Decide whether to open this channel
-    /// true: :VBUS-IPSOUT Access can be selected to open, regardless of N_VBUSEN status
-    pub fn set_ipsout_always(&mut self, state: bool) -> Result<(), E> {
-        self.set_flag(0x30, 0b1000_0000, state)
-    }
-
-    /// PEK key parameter setting
-    pub fn set_key_mode(
-        &mut self,
-        shutdown_duration: ShutdownDuration,
-        powerok_delay: PowerOkDelay,
-        automatic_shutdown: bool,
-        longpress_duration: LongPress,
-        boot_time: BootTime,
-    ) -> Result<(), E> {
-        let v = (shutdown_duration as u8)
-            | ((powerok_delay as u8) << 2)
-            | ((automatic_shutdown as u8) << 3)
-            | ((longpress_duration as u8) << 4)
-            | ((boot_time as u8) << 6);
-        self.set_8(0x36, v)
-    }
-
-    /// ACIN Voltage ADC
-    ///
-    /// Return unit: volts
-    pub fn get_acin_voltage(&mut self) -> Result<f32, E> {
-        let v = self.get_12(0x56)?;
-        Ok(v as f32 * 0.0017)
-    }
-
-    /// ACIN Current ADC
-    ///
-    /// Return unit: amps
-    pub fn get_acin_current(&mut self) -> Result<f32, E> {
-        let v = self.get_12(0x58)?;
-        Ok(v as f32 * 0.000625)
-    }
-
-    /// VBUS Voltage ADC
-    ///
-    /// Return unit: volts
-    pub fn get_vbus_voltage(&mut self) -> Result<f32, E> {
-        let v = self.get_12(0x5a)?;
-        Ok(v as f32 * 0.0017)
-    }
-
-    /// VBUS Current ADC
-    ///
-    /// Return unit: amps
-    pub fn get_vbus_current(&mut self) -> Result<f32, E> {
-        let v = self.get_12(0x5c)?;
-        Ok(v as f32 * 0.000375)
-    }
-
-    /// AXP192 Internal temperature monitoring
-    ///
-    /// Return unit: °C
-    pub fn get_internal_temperature(&mut self) -> Result<f32, E> {
-        let v = self.get_12(0x5e)?;
-        Ok((v as f32 * 0.1) - 144.7)
-    }
-
-    /// Battery voltage
-    ///
-    /// Return unit: volts
-    pub fn get_battery_voltage(&mut self) -> Result<f32, E> {
-        let v = self.get_12(0x78)?;
-        Ok(v as f32 * 0.0011)
-    }
-
-    /// battery charging current
-    ///
-    /// Return unit: amps
-    pub fn get_battery_charge_current(&mut self) -> Result<f32, E> {
-        let v = self.get_13(0x7a)?;
-        Ok(v as f32 * 0.0005)
-    }
-
-    /// battery discharge current
-    ///
-    /// Return unit: amps
-    pub fn get_battery_discharge_current(&mut self) -> Result<f32, E> {
-        let v = self.get_13(0x7c)?;
-        Ok(v as f32 * 0.0005)
-    }
-
-    /// TS Pin ADC Function enable
-    pub fn set_ts_adc_enable(&mut self, state: bool) -> Result<(), E> {
-        self.set_flag(0x82, 0b0000_0001, state)
-    }
-
-    /// APS Voltage ADC Enable
-    pub fn set_aps_voltage_adc_enable(&mut self, state: bool) -> Result<(), E> {
-        self.set_flag(0x82, 0b0000_0010, state)
-    }
-
-    /// VBUS Current ADC Enable
-    pub fn set_vbus_current_adc_enable(&mut self, state: bool) -> Result<(), E> {
-        self.set_flag(0x82, 0b0000_0100, state)
-    }
-
-    /// VBUS Voltage ADC Enable
-    pub fn set_vbus_voltage_adc_enable(&mut self, state: bool) -> Result<(), E> {
-        self.set_flag(0x82, 0b0000_1000, state)
-    }
-
-    /// ACIN Current ADC Enable
-    pub fn set_acin_current_adc_enable(&mut self, state: bool) -> Result<(), E> {
-        self.set_flag(0x82, 0b0001_0000, state)
-    }
-
-    /// ACIN Voltage ADC Enable
-    pub fn set_acin_voltage_adc_enable(&mut self, state: bool) -> Result<(), E> {
-        self.set_flag(0x82, 0b0010_0000, state)
-    }
-
-    /// Battery current ADC Enable
-    pub fn set_battery_current_adc_enable(&mut self, state: bool) -> Result<(), E> {
-        self.set_flag(0x82, 0b0100_0000, state)
-    }
-
-    /// battery voltage ADC Enable
-    pub fn set_battery_voltage_adc_enable(&mut self, state: bool) -> Result<(), E> {
-        self.set_flag(0x82, 0b1000_0000, state)
-    }
-
-    /// GPIO0 Pin function setting
-    pub fn set_gpio0_mode(&mut self, mode: GpioMode0) -> Result<(), E> {
-        self.set_8(0x90, mode as u8)
-    }
-
-    /// Output voltage setting when GPIO0 is in LDO mode
-    ///
-    /// The input is clamped to between 1800mV and 3300mV, in steps of 100mV
-    pub fn set_gpio0_ldo_voltage(&mut self, voltage: u16) -> Result<(), E> {
-        let v = Self::voltage_value(voltage, 1800, 3300, 100) << 4;
-        self.set_8(0x91, v)
-    }
-
-    /// GPIO1 function setting
-    pub fn set_gpio1_mode(&mut self, mode: GpioMode12) -> Result<(), E> {
-        self.set_8(0x92, mode as u8)
-    }
-
-    /// GPIO2 function setting
-    pub fn set_gpio2_mode(&mut self, mode: GpioMode12) -> Result<(), E> {
-        self.set_8(0x93, mode as u8)
-    }
-
-    /// GPIO0 Output settings
-    ///
-    ///  - false: Output low level, ground NMOS turn on
-    ///  - true: Output floating, grounded NMOS shut down
-    pub fn set_gpio0_output(&mut self, state: bool) -> Result<(), E> {
-        self.set_flag(0x94, 0b0000_0001, state)
-    }
-
-    /// GPIO1 Output settings
-    ///
-    ///  - false: Output low level, ground NMOS turn on
-    ///  - true: Output floating, grounded NMOS shut down
-    pub fn set_gpio1_output(&mut self, state: bool) -> Result<(), E> {
-        self.set_flag(0x94, 0b0000_0010, state)
-    }
-
-    /// GPIO2 Output settings
-    ///
-    ///  - false: Output low level, ground NMOS turn on
-    ///  - true: Output floating, grounded NMOS shut down
-    pub fn set_gpio2_output(&mut self, state: bool) -> Result<(), E> {
-        self.set_flag(0x94, 0b0000_0100, state)
-    }
-
-    /// GPIO3 Pin function setting
-    pub fn set_gpio3_mode(&mut self, mode: GpioMode34) -> Result<(), E> {
-        let existing = self.get_8(0x95)?;
-        self.set_8(0x95, (existing & 0b1111_1100) | 0x80 | (mode as u8))
-    }
-
-    /// GPIO4 Pin function setting
-    pub fn set_gpio4_mode(&mut self, mode: GpioMode34) -> Result<(), E> {
-        let existing = self.get_8(0x95)?;
-        self.set_8(0x95, (existing & 0b1111_0011) | 0x80 | ((mode as u8) << 2))
-    }
-
-    /// GPIO3 Output settings
-    ///
-    ///  - false: Output low level, NMOS turn on
-    ///  - true: Floating, NMOS shut down
-    pub fn set_gpio3_output(&mut self, state: bool) -> Result<(), E> {
-        self.set_flag(0x96, 0b0000_0001, state)
-    }
-
-    /// GPIO4 Output settings
-    ///
-    ///  - false: Output low level, NMOS turn on
-    ///  - true: Floating, NMOS shut down
-    pub fn set_gpio4_output(&mut self, state: bool) -> Result<(), E> {
-        self.set_flag(0x96, 0b0000_0010, state)
-    }
-}
->>>>>>> f41a8bc9
+pub mod axp2101;